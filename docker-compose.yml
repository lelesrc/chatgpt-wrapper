--- conflicted
+++ resolved
@@ -14,8 +14,4 @@
     ports:
       - 6901:6901 # Just for logging in with noVNC
       - 5000:5000 # Flask port
-<<<<<<< HEAD
-    command: "python chatgpt_wrapper/gpt_api.py" # Run the entrypoint script
-=======
-    command: "bash /src/docker-entrypoint.sh" # Run the entrypoint script
->>>>>>> 5c9d6e24
+    command: "bash /src/docker-entrypoint.sh" # Run the entrypoint script