from chatgpt_wrapper.chatgpt import AsyncChatGPT
from chatgpt_wrapper.gpt_shell import GPTShell

class BrowserShell(GPTShell):
    """
    A shell interpreter that serves as a front end to the ChatGPT class
    """

    def configure_commands(self):
<<<<<<< HEAD
        super().configure_commands()
        self.commands.extend([method[3:] for method in dir(__class__) if callable(getattr(__class__, method)) and method.startswith("do_")])
=======
        self.commands = self._introspect_commands(__class__)
>>>>>>> 3905f3b8

    async def configure_backend(self):
        self.backend = await AsyncChatGPT(self.config).create(timeout=90)

    async def do_session(self, _):
        """
        Refresh session information

        This can resolve errors under certain scenarios.

        Examples:
            {COMMAND_LEADER}session
        """
        await self.backend.refresh_session()
        usable = (
            "The session appears to be usable."
            if "accessToken" in self.backend.session
            else "The session is not usable.  Try `install` mode."
        )
        self._print_markdown(f"* Session information refreshed.  {usable}")

    async def cleanup(self):
        await self.backend.cleanup()<|MERGE_RESOLUTION|>--- conflicted
+++ resolved
@@ -7,12 +7,7 @@
     """
 
     def configure_commands(self):
-<<<<<<< HEAD
-        super().configure_commands()
-        self.commands.extend([method[3:] for method in dir(__class__) if callable(getattr(__class__, method)) and method.startswith("do_")])
-=======
         self.commands = self._introspect_commands(__class__)
->>>>>>> 3905f3b8
 
     async def configure_backend(self):
         self.backend = await AsyncChatGPT(self.config).create(timeout=90)
